--- conflicted
+++ resolved
@@ -4,12 +4,7 @@
 #*
 #*
 #*
-<<<<<<< HEAD
-#* Copyright (C) 2010  Markus Koetter & Tan Kean Siong
-#* Copyright (C) 2009  Paul Baecher & Markus Koetter & Mark Schloesser
-=======
 #* Copyright (C) 2009  Paul Baecher & Markus Koetter & Mark Schloesser & Tan Kean Siong
->>>>>>> abdaf037
 #* 
 #* This program is free software; you can redistribute it and/or
 #* modify it under the terms of the GNU General Public License
