--- conflicted
+++ resolved
@@ -168,15 +168,11 @@
 		rpath = os.path.normpath(self.header.path)
 		fpath = os.path.join(self.root, rpath[1:])
 		apath = os.path.abspath(fpath)
-<<<<<<< HEAD
 		logger.debug("root %s rpath %s fpath %s apath %s" % (self.root, rpath, fpath, apath))
-=======
-#		print("root %s rpath %s fpath %s apath %s" % (self.root, rpath, fpath, apath))
 		if not apath.startswith(self.root):
 			self.send_response(404, "File not found")
 			self.end_headers()
 			self.close()
->>>>>>> 9e61f746
 		if os.path.exists(apath):
 			if os.path.isdir(apath):
 				if not self.header.path.endswith('/'):
